import argparse
import json
import sys
import os
from urllib.parse import urlparse
from tqdm import tqdm

from .v5_cli import connect_with_token_args
from .v5_client import LuminosoClient
from .v5_constants import URL_BASE


DESCRIPTION = (
    'Download documents from a Luminoso project via the command line.'
)
DOCS_PER_BATCH = 1000

# If we aren't being asked for "expanded" results, we only output these fields.
CONCISE_FIELDS = ['title', 'text', 'metadata']

# Even in the "expanded" version, we don't need these fields.
UNNECESSARY_FIELDS = ['match_score', 'doc_id']


def _sanitize_filename(filename):
    """
    Get a filename that lacks the / character (so it doesn't express a path by
    accident) and also lacks spaces (just for tab-completion convenience).
    """
    return filename.replace('/', '_').replace(' ', '_')


def iterate_docs(client, expanded=False, progress=False):
    """
    Yield each document in a Luminoso project in turn. Requires a client whose
    URL points to a project.

    If expanded=True, it will include additional fields that Luminoso added in
    its analysis, such as 'terms' and 'vector'.

    Otherwise, it will contain only the fields necessary to reconstruct the
    document: 'title', 'text', and 'metadata'.

    Shows a progress bar if progress=True.
    """
    # Get total number of docs from the project record
    num_docs = client.get()['document_count']
    progress_bar = None
    try:
        if progress:
            progress_bar = tqdm(desc='Downloading documents', total=num_docs)

        for offset in range(0, num_docs, DOCS_PER_BATCH):
            response = client.get('docs', offset=offset, limit=DOCS_PER_BATCH)
            docs = response['result']
            for doc in docs:
                # Get the appropriate set of fields for each document
                if expanded:
                    for field in UNNECESSARY_FIELDS:
                        doc.pop(field, None)
                else:
<<<<<<< HEAD
                    concise_doc = {
                        field: doc[field] for field in CONCISE_FIELDS
                    }
                    doc = concise_doc
=======
                    doc = {field: doc[field] for field in CONCISE_FIELDS}
>>>>>>> b1246ced

                if progress:
                    progress_bar.update()
                yield doc

    finally:
        if progress:
            progress_bar.close()


def download_docs(client, output_filename=None, expanded=False):
    """
    Given a LuminosoClient pointing to a project and a filename to write to,
    retrieve all its documents in batches, and write them to a JSON lines
    (.jsons) file with one document per line.
    """
    if output_filename is None:
        # Find a default filename to download to, based on the project name.
        projname = _sanitize_filename(client.get()['name'])
        output_filename = '{}.jsons'.format(projname)

        # If the file already exists, add .1, .2, ..., after the project name
        # to unobtrusively get a unique filename.
        counter = 0
        while os.access(output_filename, os.F_OK):
            counter += 1
            output_filename = '{}.{}.jsons'.format(projname, counter)

        print('Downloading project to {!r}'.format(output_filename))

    with open(output_filename, 'w', encoding='utf-8') as out:
        for doc in iterate_docs(client, expanded=expanded, progress=True):
            print(json.dumps(doc, ensure_ascii=False), file=out)


def _main(argv):
    """
    Handle arguments for the 'lumi-download' command.
    """
    parser = argparse.ArgumentParser(
        description=DESCRIPTION,
<<<<<<< HEAD
        formatter_class=argparse.RawDescriptionHelpFormatter,
=======
        formatter_class=argparse.RawDescriptionHelpFormatter
>>>>>>> b1246ced
    )
    parser.add_argument(
        '-b',
        '--base-url',
        default=URL_BASE,
        help='API root url, default: %s' % URL_BASE,
    )
    parser.add_argument(
        '-e', '--expanded',
        help="Include Luminoso's analysis of each document, such as terms and"
             ' document vectors',
        action='store_true',
    )
    parser.add_argument('-t', '--token', help='API authentication token')
    parser.add_argument(
        '-s',
        '--save-token',
        action='store_true',
        help='save --token for --base-url to ~/.luminoso/tokens.json',
    )
    parser.add_argument(
        'project_id', help='The ID of the project in the Daylight API'
    )
    parser.add_argument(
<<<<<<< HEAD
        'output_file',
        help='The JSON lines (.jsons) file to write to',
        nargs='?',
        default=None,
=======
        'output_file', nargs='?', default=None,
        help='The JSON lines (.jsons) file to write to'
>>>>>>> b1246ced
    )
    args = parser.parse_args(argv)
    client = connect_with_token_args(args)
    proj_client = client.client_for_path('projects/{}'.format(args.project_id))
    download_docs(proj_client, args.output_file, args.expanded)

<<<<<<< HEAD
=======
    if args.save_token:
        if not args.token:
            raise ValueError('error: no token provided')
        LuminosoClient.save_token(args.token,
                                  domain=urlparse(args.base_url).netloc)
>>>>>>> b1246ced

def main():
    """
    The setuptools entry point.
    """
    _main(sys.argv[1:])<|MERGE_RESOLUTION|>--- conflicted
+++ resolved
@@ -59,14 +59,7 @@
                     for field in UNNECESSARY_FIELDS:
                         doc.pop(field, None)
                 else:
-<<<<<<< HEAD
-                    concise_doc = {
-                        field: doc[field] for field in CONCISE_FIELDS
-                    }
-                    doc = concise_doc
-=======
                     doc = {field: doc[field] for field in CONCISE_FIELDS}
->>>>>>> b1246ced
 
                 if progress:
                     progress_bar.update()
@@ -108,11 +101,7 @@
     """
     parser = argparse.ArgumentParser(
         description=DESCRIPTION,
-<<<<<<< HEAD
-        formatter_class=argparse.RawDescriptionHelpFormatter,
-=======
         formatter_class=argparse.RawDescriptionHelpFormatter
->>>>>>> b1246ced
     )
     parser.add_argument(
         '-b',
@@ -137,29 +126,14 @@
         'project_id', help='The ID of the project in the Daylight API'
     )
     parser.add_argument(
-<<<<<<< HEAD
-        'output_file',
-        help='The JSON lines (.jsons) file to write to',
-        nargs='?',
-        default=None,
-=======
         'output_file', nargs='?', default=None,
         help='The JSON lines (.jsons) file to write to'
->>>>>>> b1246ced
     )
     args = parser.parse_args(argv)
     client = connect_with_token_args(args)
     proj_client = client.client_for_path('projects/{}'.format(args.project_id))
     download_docs(proj_client, args.output_file, args.expanded)
 
-<<<<<<< HEAD
-=======
-    if args.save_token:
-        if not args.token:
-            raise ValueError('error: no token provided')
-        LuminosoClient.save_token(args.token,
-                                  domain=urlparse(args.base_url).netloc)
->>>>>>> b1246ced
 
 def main():
     """
