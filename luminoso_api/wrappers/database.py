from .base import BaseWrapper
<<<<<<< HEAD
import json
=======
from .topic import Topic
from .document import Document
from urllib import quote
>>>>>>> 8a612c1f

class Database(BaseWrapper):
    """An object encapsulating a document database (project) on Luminoso's
       servers"""
    def __init__(self, path, db_name, session, meta=None):
        super(Database, self).__init__(path=path,
                                       session=session)
        self.db_name = db_name

        if meta is None:
            meta = self._get('meta/')

        self._meta = meta

    def __unicode__(self):
        return u'Database("%s", "%s")' % (self.api_path, self.db_name)

    def get_relevance(self, limit=10):
<<<<<<< HEAD
        return self._get('get_relevance/', limit=limit)

    def upload_documents(self, documents):
        json_data = json.dumps(documents)
        return self._post_data('upload_documents/', json_data,
                               'application/json')
=======
        return self._get('get_relevance/', limit=limit)['result']
    
    def docvectors(self):
        return self._get('docvectors/')
        
    def doc_ids(self):
        return self._get('docs/')['ids']
    
    def doc(self,id):
        """This probably needs to have a document object added.
            The magic parameter in quote tells it to escape slashes correctly
        """
        return Document(self._get('docs/' + quote(id,'') + "/"))
        
    def topics(self):
        return [Topic(topic_dict) for topic_dict in self._get('topics/')['topics']]
        
    def recalculate_topics(self):
        return self._get('topics/.calculate/')
        
    def create_topic(self,name,role,color,terms):
        """Posting appears to be broken here too"""
        return self._post('topics/create/',name=name,role=role,color=color,terms=terms)
        
    def delete_topic(self,topic_id):
        return self._post('topics/.delete/',topic_id = topic_id)
        
    def get_topic(self,id):
        return Topic(self._get('topics/' + id + '/'))
        
    def get_topic_stats(self):
        return self._get('topic_stats/')
        
    def get_topic_histograms(self,bins=10):
        return self._get('topic_histograms/')
        
    def get_topic_correlation(self,text=""):
        return self._get('topic_correlation/',text=text)
        
    def get_batch_topic_correlation(self,texts):
        return self._get('batch_topic_correlation/',texts=texts)
        
    def all_document_correlations(self):
        return self._get('all_document_correlations/')
        
    def timeline(self,bins=10):
        return self._get('timeline/')
        
    def term_search(self,text="",limit=10,domain=False):
        """This seems broken as well"""
        return self._get('term_search/',text=text,limit=limit,domain=domain)
        
    def search(self,query,style="text",limit = 10, near = None, start_at = 0):
        if style == "terms":
            return self._get('search/',terms=query,limit=limit,near=near,start_at=start_at)
        elif style == "topic":
            return self._get('search/',topic=query,limit=limit,near=near,start_at=start_at)
        else:
            return self._get('search/',text=query,limit=limit,near=near,start_at=start_at)
>>>>>>> 8a612c1f
<|MERGE_RESOLUTION|>--- conflicted
+++ resolved
@@ -1,11 +1,8 @@
 from .base import BaseWrapper
-<<<<<<< HEAD
 import json
-=======
 from .topic import Topic
 from .document import Document
 from urllib import quote
->>>>>>> 8a612c1f
 
 class Database(BaseWrapper):
     """An object encapsulating a document database (project) on Luminoso's
@@ -24,15 +21,12 @@
         return u'Database("%s", "%s")' % (self.api_path, self.db_name)
 
     def get_relevance(self, limit=10):
-<<<<<<< HEAD
-        return self._get('get_relevance/', limit=limit)
+        return self._get('get_relevance/', limit=limit)['result']
 
     def upload_documents(self, documents):
         json_data = json.dumps(documents)
         return self._post_data('upload_documents/', json_data,
                                'application/json')
-=======
-        return self._get('get_relevance/', limit=limit)['result']
     
     def docvectors(self):
         return self._get('docvectors/')
@@ -90,5 +84,4 @@
         elif style == "topic":
             return self._get('search/',topic=query,limit=limit,near=near,start_at=start_at)
         else:
-            return self._get('search/',text=query,limit=limit,near=near,start_at=start_at)
->>>>>>> 8a612c1f
+            return self._get('search/',text=query,limit=limit,near=near,start_at=start_at)