--- conflicted
+++ resolved
@@ -2,7 +2,6 @@
 from luminoso_api import LuminosoClient
 from luminoso_api.errors import LuminosoAPIError
 from luminoso_api.json_stream import transcode_to_stream, stream_json_lines
-import json
 
 ROOT_URL = 'https://api.lumino.so/v3'
 LOCAL_URL = 'http://localhost:5000/v3'
@@ -17,26 +16,19 @@
         batchiter = islice(sourceiter, size)
         yield chain([batchiter.next()], batchiter)
 
-<<<<<<< HEAD
-def upload_stream(stream, server, account, projname, append=False, stage=False):
-=======
-def upload_stream(stream, server, account, projname, reader_dict):
->>>>>>> 748f78c7
+def upload_stream(stream, server, account, projname, reader_dict,
+                  append=False, stage=False):
     """
     Given a file-like object containing a JSON stream, upload it to
     Luminoso with the given account name and project name.
     """
     client = LuminosoClient.connect(server)
-<<<<<<< HEAD
     if not append:
         # If we're not appending to an existing project, create new project.
-        client.post(account + '/projects/', project=projname)
-=======
-    try:
-        client.post(account + '/projects/', project=projname)
-    except LuminosoAPIError as e:
-        pass
->>>>>>> 748f78c7
+        try:
+            client.post(account + '/projects/', project=projname)
+        except LuminosoAPIError:
+            pass
     project = client.change_path(account + '/projects/' + projname)
 
     counter = 0
@@ -52,11 +44,8 @@
         final_job_id = project.post('docs/calculate', width=4)
         project.wait_for(final_job_id)
 
-<<<<<<< HEAD
-def upload_file(filename, server, account, projname, append=False, stage=False):
-=======
-def upload_file(filename, server, account, projname, reader_dict):
->>>>>>> 748f78c7
+def upload_file(filename, server, account, projname, reader_dict,
+                append=False, stage=False):
     """
     Upload a file to Luminoso with the given account and project name.
 
@@ -65,13 +54,8 @@
     JSON stream.
     """
     stream = transcode_to_stream(filename)
-<<<<<<< HEAD
     upload_stream(stream_json_lines(stream), server, account, projname,
-                  append=append, stage=stage)
-=======
-    upload_stream(stream_json_lines(stream),
-        server, account, projname, reader_dict)
->>>>>>> 748f78c7
+                  reader_dict, append=append, stage=stage)
 
 def main():
     """
@@ -103,10 +87,7 @@
     url = args.api_url
     if args.local:
         url = LOCAL_URL
-<<<<<<< HEAD
-    upload_file(args.filename, url, args.account, args.project_name,
-                append=args.append, stage=args.stage)
-=======
+
     reader_dict = {}
     if args.readers:
         for item in args.readers.split(','):
@@ -115,8 +96,9 @@
                                  "have the form 'lang=reader.name'")
             lang, reader_name = item.split('=', 1)
             reader_dict[lang] = reader_name
-    upload_file(args.filename, url, args.account, args.project_name, reader_dict)
->>>>>>> 748f78c7
+
+    upload_file(args.filename, url, args.account, args.project_name,
+                reader_dict, append=args.append, stage=args.stage)
 
 if __name__ == '__main__':
     main()