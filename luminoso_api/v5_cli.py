import argparse
import csv
import json
import os
import sys
from signal import signal, SIGPIPE, SIG_DFL
from urllib.parse import urlparse

from .v5_client import LuminosoClient
from .v5_constants import URL_BASE
from .errors import LuminosoAuthError

# Python raises IOError when reading process (such as `head`) closes a pipe.
# Setting SIG_DFL as the SIGPIPE handler prevents this program from crashing.
signal(SIGPIPE, SIG_DFL)


DESCRIPTION = "Access the Luminoso API via the command line."

USAGE = """
Supply an HTTP verb and a path, with optional parameters.
Output is returned as JSON, CSV, or an error message.

Parameters may be specified in one of three ways:

A user-friendly key=value parameter list:
    -p 'key=value' -p 'key2=value'

A JSON object from the command line:
    -j '{"key": "value", "key2": "value"}'

A file containing a JSON object:
    filename.json

Parameter options may be combined. A JSON object on the command line is merged
over one in a file, and -p options are merged over both.

GET and DELETE requests append the parameters to the URL.
POST, PUT, and PATCH send the given parameters as the body of the
request with Content-Type set to 'application/json'.
"""


def _print_csv(result):
    """Print a JSON list of JSON objects in CSV format."""
    if type(result) is not list:
        raise TypeError("output not able to be displayed as CSV.")
    first_line = result[0]
    w = csv.DictWriter(sys.stdout, fieldnames=sorted(first_line.keys()))
    w.writeheader()
    for line in result:
        w.writerow(line)


def _read_params(input_file, json_body, p_params):
    """Read parameters from input file, -j, and -p arguments, in that order."""
    params = {}
    try:
        if input_file:
            params.update(json.load(input_file))
        if json_body is not None:
            params.update(json.loads(json_body))
    except ValueError as e:
        raise ValueError("input is not valid JSON: %s" % e)
    try:
        params.update({p.split('=', 1)[0]: p.split('=', 1)[1] for p in p_params})
    except IndexError:
        raise ValueError("--param arguments must have key=value format")
    return params


def connect_with_token_args(args):
    """
    A shared function for working with Luminoso auth tokens in command line
    utilities, interactively if necessary.
    """
    token = args.token
    save_token = args.save_token
    token_error = None

    try:
        client = LuminosoClient.connect(url=args.base_url, token=token)
        # Make an authenticated request to test that the token is valid
        client.get('/projects')
    except LuminosoAuthError as e:
        token_error = e

    if token_error:
        if token is not None:
            # We were explicitly given a token that doesn't work, so re-raise
            # the error
            raise token_error
        else:
            url_parsed = urlparse(args.base_url)
            print(
                "You should be able to obtain an API token by going to "
                "{scheme}://{netloc}/user.html and clicking the "
                "'API tokens' button.".format(
                    scheme=url_parsed.scheme, netloc=url_parsed.netloc
                )
            )
            token = input('Enter your Luminoso API token: ')
            if not token:
                print("Cancelling because no token is available.")
                raise SystemExit
            if not save_token:
                save_response = input(
                    'Save this token to ~/.luminoso/tokens.json for future '
                    'use? [Y/n] '
                )
                if save_response in ('', 'y', 'Y'):
                    save_token = True
                else:
                    print('Not saving the token.')

    if save_token:
        if token:
            LuminosoClient.save_token(
                token, domain=urlparse(args.base_url).netloc
            )
        else:
<<<<<<< HEAD
            raise LuminosoAuthError("You asked to save the token, but provided no token.")
    return LuminosoClient.connect(url=args.base_url, token=token)
=======
            raise LuminosoAuthError(
                "You asked to save the token, but provided no token."
            )
    return LuminosoClient.connect(args.base_url, token=token)
>>>>>>> 1d9668d4


def _main(*vargs):
    parser = argparse.ArgumentParser(
        description=DESCRIPTION, epilog=USAGE,
        formatter_class=argparse.RawDescriptionHelpFormatter
    )
    parser.add_argument('-b', '--base-url', default=URL_BASE,
                        help="API root url, default: %s" % URL_BASE)
    parser.add_argument('-t', '--token', help="API authentication token")
    parser.add_argument('-s', '--save-token', action='store_true',
                        help="save --token for --base-url to"
                             " ~/.luminoso/tokens.json")
    parser.add_argument('-p', '--param', action='append', default=[],
                        help="key=value parameters")
    parser.add_argument('-j', '--json-body', help="JSON object parameter")
    parser.add_argument('-c', '--csv', action='store_true',
                        help="print output in CSV format")
    parser.add_argument('method',
                        choices=['get', 'post', 'put', 'patch', 'delete'])
    parser.add_argument('path')
    parser.add_argument('input_file', nargs='?', type=open)

    args = parser.parse_args(vargs)
    client = connect_with_token_args(args)

    if args.method == 'delete':
        confirm = input('confirm %s %s? [Y/n] ' % (args.method, args.path))
        if confirm not in ('', 'y', 'Y'):
            sys.exit(os.EX_OK)

    params = _read_params(args.input_file, args.json_body, args.param)
    func = getattr(client, args.method)
    result = func(args.path, **params)

    if args.csv:
        _print_csv(result)
    else:
        print(json.dumps(result, sort_keys=True, indent=4))


def main():
    try:
        _main(*sys.argv[1:])
    except Exception as e:
        print("lumi-api: %s" % e, file=sys.stderr)
        sys.exit(1)<|MERGE_RESOLUTION|>--- conflicted
+++ resolved
@@ -119,15 +119,10 @@
                 token, domain=urlparse(args.base_url).netloc
             )
         else:
-<<<<<<< HEAD
-            raise LuminosoAuthError("You asked to save the token, but provided no token.")
-    return LuminosoClient.connect(url=args.base_url, token=token)
-=======
             raise LuminosoAuthError(
                 "You asked to save the token, but provided no token."
             )
-    return LuminosoClient.connect(args.base_url, token=token)
->>>>>>> 1d9668d4
+    return LuminosoClient.connect(url=args.base_url, token=token)
 
 
 def _main(*vargs):
