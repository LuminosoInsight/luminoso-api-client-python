from luminoso_api.v5_client import LuminosoClient
<<<<<<< HEAD
from luminoso_api.v5_download import iterate_docs, download_docs
from luminoso_api.v5_upload import iterate_json_lines
=======
from luminoso_api.v5_download import (
    iterate_docs, download_docs, DOCS_PER_BATCH
)
>>>>>>> b1246ced

import tempfile

BASE_URL = 'http://mock-api.localhost/api/v5/'
RESPONSE = {
    'result': [
        {
            'title': 'Document 1',
            'text': 'hello',
            'terms': [{'term_id': 'hello|en', 'start': 0, 'end': 5}],
            'fragments': [],
            'metadata': [],
            'vector': 'AAAA',
            'doc_id': 'uuid-0',
            'match_score': None
        },
        {
            'title': 'Document 2',
            'text': 'hello',
            'terms': [{'term_id': 'hello|en', 'start': 0, 'end': 5}],
            'fragments': [],
            'metadata': [],
            'vector': 'AAAA',
            'doc_id': 'uuid-1',
            'match_score': None
        },
    ],
    'total_count': 2,
    'filter_count': 2,
    'search': None
}

PROJECT_RECORD = {
    'name': 'Test Project',
    'description': 'Project Description',
    'language': 'en',
    'creator': 'user',
    'creation_date': 1541777234,
    'last_successful_build_time': None,
    'last_metaupdate': None,
    'last_build_info': {},
    'project_id': 'projid',
    'account_id': 'account',
    'document_count': 2,
    'permissions': ['*']
}

EXPANDED_DOCS = [
    {
        'title': 'Document 1',
        'text': 'hello',
        'terms': [{'term_id': 'hello|en', 'start': 0, 'end': 5}],
        'fragments': [],
        'metadata': [],
        'vector': 'AAAA',
    },
    {
        'title': 'Document 2',
        'text': 'hello',
        'terms': [{'term_id': 'hello|en', 'start': 0, 'end': 5}],
        'fragments': [],
        'metadata': [],
        'vector': 'AAAA',
    },
]

CONCISE_DOCS = [
    {'title': 'Document 1', 'text': 'hello', 'metadata': []},
    {'title': 'Document 2', 'text': 'hello', 'metadata': []},
]

REPETITIVE_DOC = {'title': 'Yadda', 'text': 'yadda yadda', 'metadata': []}


def test_iteration(requests_mock):
    """
    Test iterating over the documents in a project.
    """
    requests_mock.get(BASE_URL + 'projects/projid/', json=PROJECT_RECORD)
    requests_mock.get(BASE_URL + 'projects/projid/docs/', json=RESPONSE)
    client = LuminosoClient.connect(BASE_URL + 'projects/projid', token='fake')

    docs = list(iterate_docs(client, progress=False))
    assert docs == CONCISE_DOCS

    docs = list(iterate_docs(client, progress=False, expanded=True))
    assert docs == EXPANDED_DOCS


def test_pagination(requests_mock):
    """
    Test iterating over 1002 documents that come in two pages.
    """
    page1 = [REPETITIVE_DOC] * DOCS_PER_BATCH
    page2 = [REPETITIVE_DOC] * 2

    requests_mock.get(
        BASE_URL + 'projects/projid/',
        json=dict(PROJECT_RECORD, document_count=DOCS_PER_BATCH + 2),
    )
    requests_mock.get(
        BASE_URL + 'projects/projid/docs/?limit=%d' % DOCS_PER_BATCH,
        json={'result': page1}
    )
    requests_mock.get(
        BASE_URL + ('projects/projid/docs/?offset=%d&limit=%d' %
                    (DOCS_PER_BATCH, DOCS_PER_BATCH)),
        json={'result': page2},
    )

    client = LuminosoClient.connect(BASE_URL + 'projects/projid', token='fake')
    docs = list(iterate_docs(client, progress=False))
    assert docs == [REPETITIVE_DOC] * (DOCS_PER_BATCH + 2)


def test_writing(requests_mock):
    """
    Test writing downloaded documents to a JSON-lines file.
    """
    requests_mock.get(BASE_URL + 'projects/projid/', json=PROJECT_RECORD)
    requests_mock.get(BASE_URL + 'projects/projid/docs/', json=RESPONSE)
    client = LuminosoClient.connect(BASE_URL + 'projects/projid', token='fake')

    with tempfile.TemporaryDirectory() as tempdir:
        output_file = tempdir + '/test.jsons'
        download_docs(client, output_file)

        read_docs = list(iterate_json_lines(output_file))
        assert read_docs == CONCISE_DOCS<|MERGE_RESOLUTION|>--- conflicted
+++ resolved
@@ -1,12 +1,8 @@
 from luminoso_api.v5_client import LuminosoClient
-<<<<<<< HEAD
-from luminoso_api.v5_download import iterate_docs, download_docs
 from luminoso_api.v5_upload import iterate_json_lines
-=======
 from luminoso_api.v5_download import (
     iterate_docs, download_docs, DOCS_PER_BATCH
 )
->>>>>>> b1246ced
 
 import tempfile
 
