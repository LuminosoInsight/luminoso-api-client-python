--- conflicted
+++ resolved
@@ -6,14 +6,12 @@
   * Added a new command, `lumi-save-token`, as an interface to LuminosoClient's
     existing "save_token" functionality.
 
-<<<<<<< HEAD
   * Added the option to have the LuminosoClient create a new API token when
     using the `save_token()` method, rather than requiring a token acquired
     through the UI.
-=======
+
   * Tweaked the `lumi-download` command to improve performance by using the
     (relatively new) `fields` parameter on the document-downloading endpoint.
->>>>>>> 200af248
 
 Version 2.0.1 (2020-07-10)
 
