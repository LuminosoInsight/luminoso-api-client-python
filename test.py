--- conflicted
+++ resolved
@@ -18,7 +18,6 @@
 PROJECT_NAME = os.environ.get('USER', 'jenkins') + '-test'
 ROOT_URL = 'http://localhost:5000/v3'
 
-<<<<<<< HEAD
 TEST_DOCS = [
     {'text': 'This is an example',
      'title': 'example-1',
@@ -31,9 +30,6 @@
      'date': 20},
 ]
 
-=======
->>>>>>> 04b93630
-
 def fileno_monkeypatch(self):
     return sys.__stdout__.fileno()
 
@@ -237,16 +233,12 @@
     assert docids['example-3'] in sample_ids
 
 
-<<<<<<< HEAD
 # The following tends to take long enough that the test's authorization
 # expires as a result.  In truth, it doesn't really belong here; it should
 # be part of pipeline testing, and once the pipeline tests are ready to be
 # written, it'll get moved there.  (Or API tests, possibly.)
 
 def DONOTtest_vw_classify():
-=======
-def test_vw_classify():
->>>>>>> 04b93630
     """Make sure vw classify gives reasonable responses.
     (The tests for whether it actually classifies are in lumi_pipeline.)"""
 
@@ -350,37 +342,12 @@
 
 
 def test_pipeline_crushing():
-<<<<<<< HEAD
     """Test pipeline-crushing endpoint and results of crushing."""
     job_id = PROJECT.upload('docs', TEST_DOCS*1000)
     PROJECT.delete('jobs/id/%d' % job_id)
     job_result = PROJECT.wait_for(job_id)
     assert job_result['success'] is False
     assert job_result['reason'].startswith('Manual')
-=======
-    """Overlord should kill pipelines on crash"""
-    # The presence of "poison_pill" set to "stage_two" will cause stage-two to
-    # assert False mid-run.
-    docs = [
-        {'text': 'This is an example',
-         'title': 'example-1',
-         'date': 0},
-        {'text': 'Examples are a great source of inspiration',
-         'title': 'example-2',
-         'date': 5},
-        {'text': 'Great things come in threes',
-         'title': 'example-3',
-         'date': 20,
-         'poison_pill': 'stage_two'},
-    ]
-    job_id = PROJECT.upload('docs', docs)
-    job_id_2 = PROJECT.post('docs/calculate')
-    job_result = PROJECT.wait_for(job_id_2)
-    assert job_result['success'] is False
-    assert PROJECT.get('jobs/id/%d' % job_id)['success'] is False
->>>>>>> 04b93630
-
-
 
 def teardown():
     """
